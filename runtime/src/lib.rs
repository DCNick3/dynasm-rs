--- conflicted
+++ resolved
@@ -421,11 +421,7 @@
     }
 }
 
-<<<<<<< HEAD
 /// A read-only lockable reference to the internal `ExecutableBuffer` of an Assembler.
-=======
-/// A read-only lockable refernce to the internal `ExecutableBuffer` of an Assembler.
->>>>>>> 0dfe3205
 /// To gain access to this buffer, it must be locked.
 impl Executor {
     /// Gain read-access to the internal `ExecutableBuffer`. While the returned guard
